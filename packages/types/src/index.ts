--- conflicted
+++ resolved
@@ -13,12 +13,8 @@
 export type GetMeshSourceOptions<THandlerConfig> = {
   name: string;
   hooks: Hooks;
-<<<<<<< HEAD
-  config: TConfig;
+  config: THandlerConfig;
   cache: KeyValueCache;
-=======
-  config: THandlerConfig;
->>>>>>> 8c2f9ad6
 };
 
 // Handlers
